--- conflicted
+++ resolved
@@ -2,11 +2,7 @@
  "cells": [
   {
    "cell_type": "code",
-<<<<<<< HEAD
    "execution_count": 1,
-=======
-   "execution_count": null,
->>>>>>> 7db6c0f1
    "id": "8566b5e9",
    "metadata": {},
    "outputs": [
@@ -38,11 +34,7 @@
   },
   {
    "cell_type": "code",
-<<<<<<< HEAD
    "execution_count": 2,
-=======
-   "execution_count": null,
->>>>>>> 7db6c0f1
    "id": "5e8bfc33",
    "metadata": {},
    "outputs": [],
@@ -61,7 +53,6 @@
   },
   {
    "cell_type": "code",
-<<<<<<< HEAD
    "execution_count": 3,
    "id": "93ed3ffd",
    "metadata": {},
@@ -77,22 +68,6 @@
      "output_type": "execute_result"
     }
    ],
-=======
-   "execution_count": null,
-   "id": "7a93e058",
-   "metadata": {},
-   "outputs": [],
-   "source": [
-    "demand.sum(), pv,mg.price.sum(), mg.emission.sum()"
-   ]
-  },
-  {
-   "cell_type": "code",
-   "execution_count": null,
-   "id": "93ed3ffd",
-   "metadata": {},
-   "outputs": [],
->>>>>>> 7db6c0f1
    "source": [
     "battery_params = {\n",
     "    \"soc_0\": 0.1,\n",
@@ -127,7 +102,6 @@
   },
   {
    "cell_type": "code",
-<<<<<<< HEAD
    "execution_count": 10,
    "id": "3f080ddb",
    "metadata": {},
@@ -162,12 +136,6 @@
      "output_type": "execute_result"
     }
    ],
-=======
-   "execution_count": null,
-   "id": "3f080ddb",
-   "metadata": {},
-   "outputs": [],
->>>>>>> 7db6c0f1
    "source": [
     "set_all_seeds(0)\n",
     "battery = cvxpy.Variable(n+1)\n",
@@ -225,7 +193,6 @@
   },
   {
    "cell_type": "code",
-<<<<<<< HEAD
    "execution_count": 11,
    "id": "a53982ed",
    "metadata": {},
@@ -249,12 +216,6 @@
      "output_type": "execute_result"
     }
    ],
-=======
-   "execution_count": null,
-   "id": "a53982ed",
-   "metadata": {},
-   "outputs": [],
->>>>>>> 7db6c0f1
    "source": [
     "battery = cvxpy.Variable(n+1)\n",
     "action = cvxpy.Variable(n)\n",
