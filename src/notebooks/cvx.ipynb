--- conflicted
+++ resolved
@@ -2,7 +2,7 @@
  "cells": [
   {
    "cell_type": "code",
-   "execution_count": 13,
+   "execution_count": null,
    "id": "8566b5e9",
    "metadata": {},
    "outputs": [],
@@ -36,7 +36,7 @@
   },
   {
    "cell_type": "code",
-   "execution_count": 14,
+   "execution_count": null,
    "id": "947dff61",
    "metadata": {},
    "outputs": [],
@@ -91,7 +91,7 @@
   },
   {
    "cell_type": "code",
-   "execution_count": 15,
+   "execution_count": null,
    "id": "44da1023",
    "metadata": {},
    "outputs": [],
@@ -120,7 +120,7 @@
   },
   {
    "cell_type": "code",
-   "execution_count": 16,
+   "execution_count": null,
    "id": "ee440819",
    "metadata": {},
    "outputs": [],
@@ -151,23 +151,10 @@
   },
   {
    "cell_type": "code",
-   "execution_count": 17,
+   "execution_count": null,
    "id": "58e7d8a0",
    "metadata": {},
-   "outputs": [
-    {
-     "name": "stdout",
-     "output_type": "stream",
-     "text": [
-      "1.0029444192063173\n",
-      "train  (array([-0.09929886, -0.16271739, -0.04808466, -0.15198558,  0.03388161,\n",
-      "        0.03724827]), array([-0.23935303, -0.31534628, -0.13570712, -0.28165016, -0.0298125 ,\n",
-      "        0.00033534]))\n",
-      "1.2039406659431469\n",
-      "2.5285933769868048\n"
-     ]
-    }
-   ],
+   "outputs": [],
    "source": [
     "set_all_seeds(0)\n",
     "# create environment,m save array of houses\n",
@@ -196,872 +183,30 @@
   },
   {
    "cell_type": "code",
-   "execution_count": 18,
+   "execution_count": null,
    "id": "d12b3b54",
    "metadata": {},
-   "outputs": [
-    {
-     "data": {
-      "text/plain": [
-       "array([-0.06515943, -0.16692229])"
-      ]
-     },
-     "execution_count": 18,
-     "metadata": {},
-     "output_type": "execute_result"
-    }
-   ],
+   "outputs": [],
    "source": [
     "np.array(train_metrics).mean(axis=1)"
    ]
   },
   {
    "cell_type": "code",
-   "execution_count": 19,
+   "execution_count": null,
    "id": "32ea61c1",
    "metadata": {},
-   "outputs": [
-    {
-     "data": {
-      "text/plain": [
-       "((array([-0.09929886, -0.16271739, -0.04808466, -0.15198558,  0.03388161,\n",
-       "          0.03724827]),\n",
-       "  array([-0.23935303, -0.31534628, -0.13570712, -0.28165016, -0.0298125 ,\n",
-       "          0.00033534])),\n",
-       " (array([-0.18073769, -0.13861451, -0.13705395,  0.01801452, -0.08770782,\n",
-       "          0.02134148]),\n",
-       "  array([-0.35173296, -0.27818922, -0.25554218, -0.02177083, -0.17006995,\n",
-       "         -0.02798345])),\n",
-       " (array([-0.17577385, -0.25198997, -0.18895732,  0.04679109, -0.04659103,\n",
-       "          0.03022902,  0.00812369, -0.0376431 ,  0.06172703, -0.03975418]),\n",
-       "  array([-3.22765870e-01, -4.61615321e-01, -3.43667000e-01, -2.69293021e-04,\n",
-       "         -1.39544784e-01, -6.55449237e-03, -6.60324787e-02, -7.36377648e-02,\n",
-       "          8.35868715e-03, -7.45623736e-02])))"
-      ]
-     },
-     "execution_count": 19,
-     "metadata": {},
-     "output_type": "execute_result"
-    }
-   ],
+   "outputs": [],
    "source": [
     "train_metrics, eval_metrics, test_metrics"
    ]
   },
   {
    "cell_type": "code",
-   "execution_count": 21,
+   "execution_count": null,
    "id": "4860e912",
    "metadata": {},
-   "outputs": [
-    {
-     "name": "stdout",
-     "output_type": "stream",
-     "text": [
-      "Running on GPU\n"
-     ]
-    },
-    {
-     "name": "stderr",
-     "output_type": "stream",
-     "text": [
-      "  0%|          | 0/2000 [00:00<?, ?it/s]"
-     ]
-    },
-    {
-     "name": "stdout",
-     "output_type": "stream",
-     "text": [
-      "rollout_avg_reward: -1.624745704484815 \n",
-      "actor_loss: -70.49291229248047 \n",
-      "critic_loss: 1.0898540019989014 \n",
-      "avg_action: 0.0038962339743590013 \n"
-     ]
-    },
-    {
-     "name": "stderr",
-     "output_type": "stream",
-     "text": [
-      "  0%|          | 1/2000 [00:13<7:28:20, 13.46s/it]"
-     ]
-    },
-    {
-     "name": "stdout",
-     "output_type": "stream",
-     "text": [
-      "Saving model on step: 0\n"
-     ]
-    },
-    {
-     "name": "stderr",
-     "output_type": "stream",
-     "text": [
-      "  2%|▎         | 50/2000 [01:15<35:52,  1.10s/it] "
-     ]
-    },
-    {
-     "name": "stdout",
-     "output_type": "stream",
-     "text": [
-      "rollout_avg_reward: -1.5532283402107208 \n",
-      "actor_loss: 3.397155284881592 \n",
-      "critic_loss: 0.3137674033641815 \n",
-      "avg_action: -0.005068108974358944 \n"
-     ]
-    },
-    {
-     "name": "stderr",
-     "output_type": "stream",
-     "text": [
-      "  5%|▌         | 100/2000 [02:24<48:53,  1.54s/it]"
-     ]
-    },
-    {
-     "name": "stdout",
-     "output_type": "stream",
-     "text": [
-      "rollout_avg_reward: -1.4260773960447182 \n",
-      "actor_loss: 1.6605123281478882 \n",
-      "critic_loss: 0.20972318947315216 \n",
-      "avg_action: -0.08238181089743588 \n"
-     ]
-    },
-    {
-     "name": "stderr",
-     "output_type": "stream",
-     "text": [
-      "  8%|▊         | 150/2000 [03:28<46:48,  1.52s/it]"
-     ]
-    },
-    {
-     "name": "stdout",
-     "output_type": "stream",
-     "text": [
-      "rollout_avg_reward: -1.2496904645828117 \n",
-      "actor_loss: 0.8407720327377319 \n",
-      "critic_loss: 0.18547984957695007 \n",
-      "avg_action: -0.1583934294871795 \n"
-     ]
-    },
-    {
-     "name": "stderr",
-     "output_type": "stream",
-     "text": [
-      " 10%|█         | 200/2000 [04:28<20:25,  1.47it/s]"
-     ]
-    },
-    {
-     "name": "stdout",
-     "output_type": "stream",
-     "text": [
-      "rollout_avg_reward: -1.2379203368694796 \n",
-      "actor_loss: 0.3684002757072449 \n",
-      "critic_loss: 0.18030185997486115 \n",
-      "avg_action: -0.20706129807692303 \n"
-     ]
-    },
-    {
-     "name": "stderr",
-     "output_type": "stream",
-     "text": [
-      " 12%|█▎        | 250/2000 [05:34<44:44,  1.53s/it]"
-     ]
-    },
-    {
-     "name": "stdout",
-     "output_type": "stream",
-     "text": [
-      "rollout_avg_reward: -1.24209425880464 \n",
-      "actor_loss: 0.047536373138427734 \n",
-      "critic_loss: 0.18447108566761017 \n",
-      "avg_action: -0.24201722756410257 \n"
-     ]
-    },
-    {
-     "name": "stderr",
-     "output_type": "stream",
-     "text": [
-      " 13%|█▎        | 251/2000 [05:36<46:00,  1.58s/it]"
-     ]
-    },
-    {
-     "name": "stdout",
-     "output_type": "stream",
-     "text": [
-      "Saving model on step: 250\n"
-     ]
-    },
-    {
-     "name": "stderr",
-     "output_type": "stream",
-     "text": [
-      " 15%|█▌        | 300/2000 [06:37<35:23,  1.25s/it]"
-     ]
-    },
-    {
-     "name": "stdout",
-     "output_type": "stream",
-     "text": [
-      "rollout_avg_reward: -1.2394334850886484 \n",
-      "actor_loss: -0.3622734546661377 \n",
-      "critic_loss: 0.18374039232730865 \n",
-      "avg_action: -0.24490184294871792 \n"
-     ]
-    },
-    {
-     "name": "stderr",
-     "output_type": "stream",
-     "text": [
-      " 18%|█▊        | 350/2000 [07:45<40:09,  1.46s/it]"
-     ]
-    },
-    {
-     "name": "stdout",
-     "output_type": "stream",
-     "text": [
-      "rollout_avg_reward: -1.2375378491461315 \n",
-      "actor_loss: -0.044324081391096115 \n",
-      "critic_loss: 0.18275056779384613 \n",
-      "avg_action: -0.24604366987179482 \n"
-     ]
-    },
-    {
-     "name": "stderr",
-     "output_type": "stream",
-     "text": [
-      " 20%|██        | 400/2000 [08:49<40:36,  1.52s/it]"
-     ]
-    },
-    {
-     "name": "stdout",
-     "output_type": "stream",
-     "text": [
-      "rollout_avg_reward: -1.2316793145691836 \n",
-      "actor_loss: 0.11012029647827148 \n",
-      "critic_loss: 0.18317486345767975 \n",
-      "avg_action: -0.24718549679487178 \n"
-     ]
-    },
-    {
-     "name": "stderr",
-     "output_type": "stream",
-     "text": [
-      " 22%|██▎       | 450/2000 [09:53<27:48,  1.08s/it]"
-     ]
-    },
-    {
-     "name": "stdout",
-     "output_type": "stream",
-     "text": [
-      "rollout_avg_reward: -1.2327308014499174 \n",
-      "actor_loss: 0.07841388881206512 \n",
-      "critic_loss: 0.1814463585615158 \n",
-      "avg_action: -0.25026041666666665 \n"
-     ]
-    },
-    {
-     "name": "stderr",
-     "output_type": "stream",
-     "text": [
-      " 25%|██▌       | 500/2000 [11:02<39:28,  1.58s/it]"
-     ]
-    },
-    {
-     "name": "stdout",
-     "output_type": "stream",
-     "text": [
-      "rollout_avg_reward: -1.2367186024546564 \n",
-      "actor_loss: 0.2383328378200531 \n",
-      "critic_loss: 0.18390949070453644 \n",
-      "avg_action: -0.25089142628205124 \n"
-     ]
-    },
-    {
-     "name": "stderr",
-     "output_type": "stream",
-     "text": [
-      " 25%|██▌       | 501/2000 [11:02<30:31,  1.22s/it]"
-     ]
-    },
-    {
-     "name": "stdout",
-     "output_type": "stream",
-     "text": [
-      "Saving model on step: 500\n"
-     ]
-    },
-    {
-     "name": "stderr",
-     "output_type": "stream",
-     "text": [
-      " 28%|██▊       | 550/2000 [12:04<35:45,  1.48s/it]"
-     ]
-    },
-    {
-     "name": "stdout",
-     "output_type": "stream",
-     "text": [
-      "rollout_avg_reward: -1.2288207683512902 \n",
-      "actor_loss: -0.03653176873922348 \n",
-      "critic_loss: 0.17840643227100372 \n",
-      "avg_action: -0.2455528846153846 \n"
-     ]
-    },
-    {
-     "name": "stderr",
-     "output_type": "stream",
-     "text": [
-      " 30%|███       | 600/2000 [13:07<15:50,  1.47it/s]"
-     ]
-    },
-    {
-     "name": "stdout",
-     "output_type": "stream",
-     "text": [
-      "rollout_avg_reward: -1.2189109345487037 \n",
-      "actor_loss: 0.1566474437713623 \n",
-      "critic_loss: 0.17799891531467438 \n",
-      "avg_action: -0.23858173076923073 \n"
-     ]
-    },
-    {
-     "name": "stderr",
-     "output_type": "stream",
-     "text": [
-      " 32%|███▎      | 650/2000 [14:17<35:02,  1.56s/it]"
-     ]
-    },
-    {
-     "name": "stdout",
-     "output_type": "stream",
-     "text": [
-      "rollout_avg_reward: -1.200436893693592 \n",
-      "actor_loss: -0.006015460006892681 \n",
-      "critic_loss: 0.1741563230752945 \n",
-      "avg_action: -0.21232972756410254 \n"
-     ]
-    },
-    {
-     "name": "stderr",
-     "output_type": "stream",
-     "text": [
-      " 35%|███▌      | 700/2000 [15:23<33:42,  1.56s/it]"
-     ]
-    },
-    {
-     "name": "stdout",
-     "output_type": "stream",
-     "text": [
-      "rollout_avg_reward: -1.167828086481874 \n",
-      "actor_loss: 0.050843238830566406 \n",
-      "critic_loss: 0.1663559079170227 \n",
-      "avg_action: -0.1838842147435897 \n"
-     ]
-    },
-    {
-     "name": "stderr",
-     "output_type": "stream",
-     "text": [
-      " 38%|███▊      | 750/2000 [16:29<26:41,  1.28s/it]"
-     ]
-    },
-    {
-     "name": "stdout",
-     "output_type": "stream",
-     "text": [
-      "rollout_avg_reward: -1.1340446416889665 \n",
-      "actor_loss: -0.14431476593017578 \n",
-      "critic_loss: 0.16194774210453033 \n",
-      "avg_action: -0.1581630608974359 \n"
-     ]
-    },
-    {
-     "name": "stderr",
-     "output_type": "stream",
-     "text": [
-      " 38%|███▊      | 751/2000 [16:31<28:57,  1.39s/it]"
-     ]
-    },
-    {
-     "name": "stdout",
-     "output_type": "stream",
-     "text": [
-      "Saving model on step: 750\n"
-     ]
-    },
-    {
-     "name": "stderr",
-     "output_type": "stream",
-     "text": [
-      " 40%|████      | 800/2000 [17:37<30:38,  1.53s/it]"
-     ]
-    },
-    {
-     "name": "stdout",
-     "output_type": "stream",
-     "text": [
-      "rollout_avg_reward: -1.1047244304092223 \n",
-      "actor_loss: 0.2175191342830658 \n",
-      "critic_loss: 0.1434435099363327 \n",
-      "avg_action: -0.1113782051282051 \n"
-     ]
-    },
-    {
-     "name": "stderr",
-     "output_type": "stream",
-     "text": [
-      " 42%|████▎     | 850/2000 [18:43<29:16,  1.53s/it]"
-     ]
-    },
-    {
-     "name": "stdout",
-     "output_type": "stream",
-     "text": [
-      "rollout_avg_reward: -1.0771175052413158 \n",
-      "actor_loss: -0.13802513480186462 \n",
-      "critic_loss: 0.12832482159137726 \n",
-      "avg_action: -0.07295673076923076 \n"
-     ]
-    },
-    {
-     "name": "stderr",
-     "output_type": "stream",
-     "text": [
-      " 45%|████▌     | 900/2000 [19:44<16:52,  1.09it/s]"
-     ]
-    },
-    {
-     "name": "stdout",
-     "output_type": "stream",
-     "text": [
-      "rollout_avg_reward: -1.068829676208544 \n",
-      "actor_loss: -0.07835801690816879 \n",
-      "critic_loss: 0.12083522230386734 \n",
-      "avg_action: -0.05322516025641022 \n"
-     ]
-    },
-    {
-     "name": "stderr",
-     "output_type": "stream",
-     "text": [
-      " 48%|████▊     | 950/2000 [20:54<27:51,  1.59s/it]"
-     ]
-    },
-    {
-     "name": "stdout",
-     "output_type": "stream",
-     "text": [
-      "rollout_avg_reward: -1.0693956147798092 \n",
-      "actor_loss: -0.21780380606651306 \n",
-      "critic_loss: 0.12319767475128174 \n",
-      "avg_action: -0.03231169871794868 \n"
-     ]
-    },
-    {
-     "name": "stderr",
-     "output_type": "stream",
-     "text": [
-      " 50%|█████     | 1000/2000 [22:00<26:10,  1.57s/it]"
-     ]
-    },
-    {
-     "name": "stdout",
-     "output_type": "stream",
-     "text": [
-      "rollout_avg_reward: -1.0562847045228936 \n",
-      "actor_loss: -0.10657215118408203 \n",
-      "critic_loss: 0.12012384086847305 \n",
-      "avg_action: -0.029226762820512793 \n"
-     ]
-    },
-    {
-     "name": "stderr",
-     "output_type": "stream",
-     "text": [
-      " 50%|█████     | 1001/2000 [22:02<26:24,  1.59s/it]"
-     ]
-    },
-    {
-     "name": "stdout",
-     "output_type": "stream",
-     "text": [
-      "Saving model on step: 1000\n"
-     ]
-    },
-    {
-     "name": "stderr",
-     "output_type": "stream",
-     "text": [
-      " 52%|█████▎    | 1050/2000 [23:07<22:31,  1.42s/it]"
-     ]
-    },
-    {
-     "name": "stdout",
-     "output_type": "stream",
-     "text": [
-      "rollout_avg_reward: -1.0480665945063896 \n",
-      "actor_loss: -0.15339970588684082 \n",
-      "critic_loss: 0.11602097004652023 \n",
-      "avg_action: -0.021524439102564057 \n"
-     ]
-    },
-    {
-     "name": "stderr",
-     "output_type": "stream",
-     "text": [
-      " 55%|█████▌    | 1100/2000 [24:13<10:50,  1.38it/s]"
-     ]
-    },
-    {
-     "name": "stdout",
-     "output_type": "stream",
-     "text": [
-      "rollout_avg_reward: -1.055013767851665 \n",
-      "actor_loss: -0.1118261069059372 \n",
-      "critic_loss: 0.12011851370334625 \n",
-      "avg_action: -0.04081530448717948 \n"
-     ]
-    },
-    {
-     "name": "stderr",
-     "output_type": "stream",
-     "text": [
-      " 57%|█████▊    | 1150/2000 [25:21<21:46,  1.54s/it]"
-     ]
-    },
-    {
-     "name": "stdout",
-     "output_type": "stream",
-     "text": [
-      "rollout_avg_reward: -1.0425444750360093 \n",
-      "actor_loss: 0.10492189973592758 \n",
-      "critic_loss: 0.11870673298835754 \n",
-      "avg_action: -0.05197315705128204 \n"
-     ]
-    },
-    {
-     "name": "stderr",
-     "output_type": "stream",
-     "text": [
-      " 60%|██████    | 1200/2000 [26:24<18:39,  1.40s/it]"
-     ]
-    },
-    {
-     "name": "stdout",
-     "output_type": "stream",
-     "text": [
-      "rollout_avg_reward: -1.0448066093496642 \n",
-      "actor_loss: -0.191390722990036 \n",
-      "critic_loss: 0.11882983148097992 \n",
-      "avg_action: -0.04299879807692306 \n"
-     ]
-    },
-    {
-     "name": "stderr",
-     "output_type": "stream",
-     "text": [
-      " 62%|██████▎   | 1250/2000 [27:30<07:54,  1.58it/s]"
-     ]
-    },
-    {
-     "name": "stdout",
-     "output_type": "stream",
-     "text": [
-      "rollout_avg_reward: -1.0504180952677709 \n",
-      "actor_loss: 0.004160960670560598 \n",
-      "critic_loss: 0.11975815892219543 \n",
-      "avg_action: -0.04725560897435896 \n"
-     ]
-    },
-    {
-     "name": "stderr",
-     "output_type": "stream",
-     "text": [
-      " 63%|██████▎   | 1251/2000 [27:31<07:21,  1.69it/s]"
-     ]
-    },
-    {
-     "name": "stdout",
-     "output_type": "stream",
-     "text": [
-      "Saving model on step: 1250\n"
-     ]
-    },
-    {
-     "name": "stderr",
-     "output_type": "stream",
-     "text": [
-      " 65%|██████▌   | 1300/2000 [28:06<09:31,  1.23it/s]"
-     ]
-    },
-    {
-     "name": "stdout",
-     "output_type": "stream",
-     "text": [
-      "rollout_avg_reward: -1.0461851393166066 \n",
-      "actor_loss: 0.009436528198421001 \n",
-      "critic_loss: 0.11490220576524734 \n",
-      "avg_action: -0.0016025641025640784 \n"
-     ]
-    },
-    {
-     "name": "stderr",
-     "output_type": "stream",
-     "text": [
-      " 68%|██████▊   | 1350/2000 [29:23<12:12,  1.13s/it]"
-     ]
-    },
-    {
-     "name": "stdout",
-     "output_type": "stream",
-     "text": [
-      "rollout_avg_reward: -1.0468539040710363 \n",
-      "actor_loss: -0.06203901767730713 \n",
-      "critic_loss: 0.12170282751321793 \n",
-      "avg_action: -0.06256009615384613 \n"
-     ]
-    },
-    {
-     "name": "stderr",
-     "output_type": "stream",
-     "text": [
-      " 70%|███████   | 1400/2000 [30:33<15:34,  1.56s/it]"
-     ]
-    },
-    {
-     "name": "stdout",
-     "output_type": "stream",
-     "text": [
-      "rollout_avg_reward: -1.045444766884058 \n",
-      "actor_loss: -0.18992218375205994 \n",
-      "critic_loss: 0.11984584480524063 \n",
-      "avg_action: -0.05132211538461537 \n"
-     ]
-    },
-    {
-     "name": "stderr",
-     "output_type": "stream",
-     "text": [
-      " 72%|███████▎  | 1450/2000 [31:35<13:38,  1.49s/it]"
-     ]
-    },
-    {
-     "name": "stdout",
-     "output_type": "stream",
-     "text": [
-      "rollout_avg_reward: -1.0426815369001239 \n",
-      "actor_loss: -0.19644109904766083 \n",
-      "critic_loss: 0.11704018712043762 \n",
-      "avg_action: -0.040114182692307675 \n"
-     ]
-    },
-    {
-     "name": "stderr",
-     "output_type": "stream",
-     "text": [
-      " 75%|███████▌  | 1500/2000 [32:39<07:17,  1.14it/s]"
-     ]
-    },
-    {
-     "name": "stdout",
-     "output_type": "stream",
-     "text": [
-      "rollout_avg_reward: -1.0457299431664686 \n",
-      "actor_loss: 0.05046912282705307 \n",
-      "critic_loss: 0.11812761425971985 \n",
-      "avg_action: -0.060386618589743576 \n"
-     ]
-    },
-    {
-     "name": "stderr",
-     "output_type": "stream",
-     "text": [
-      " 75%|███████▌  | 1501/2000 [32:41<08:58,  1.08s/it]"
-     ]
-    },
-    {
-     "name": "stdout",
-     "output_type": "stream",
-     "text": [
-      "Saving model on step: 1500\n"
-     ]
-    },
-    {
-     "name": "stderr",
-     "output_type": "stream",
-     "text": [
-      " 78%|███████▊  | 1550/2000 [33:46<10:50,  1.45s/it]"
-     ]
-    },
-    {
-     "name": "stdout",
-     "output_type": "stream",
-     "text": [
-      "rollout_avg_reward: -1.040044533450617 \n",
-      "actor_loss: -0.10384460538625717 \n",
-      "critic_loss: 0.11651379615068436 \n",
-      "avg_action: -0.054266826923076904 \n"
-     ]
-    },
-    {
-     "name": "stderr",
-     "output_type": "stream",
-     "text": [
-      " 80%|████████  | 1600/2000 [34:51<10:12,  1.53s/it]"
-     ]
-    },
-    {
-     "name": "stdout",
-     "output_type": "stream",
-     "text": [
-      "rollout_avg_reward: -1.0415271362285743 \n",
-      "actor_loss: -0.03689539432525635 \n",
-      "critic_loss: 0.11617105454206467 \n",
-      "avg_action: -0.02927684294871794 \n"
-     ]
-    },
-    {
-     "name": "stderr",
-     "output_type": "stream",
-     "text": [
-      " 82%|████████▎ | 1650/2000 [35:55<04:58,  1.17it/s]"
-     ]
-    },
-    {
-     "name": "stdout",
-     "output_type": "stream",
-     "text": [
-      "rollout_avg_reward: -1.0425746815325534 \n",
-      "actor_loss: 0.1707237958908081 \n",
-      "critic_loss: 0.11619456857442856 \n",
-      "avg_action: -0.04266826923076923 \n"
-     ]
-    },
-    {
-     "name": "stderr",
-     "output_type": "stream",
-     "text": [
-      " 85%|████████▌ | 1700/2000 [37:02<07:52,  1.57s/it]"
-     ]
-    },
-    {
-     "name": "stdout",
-     "output_type": "stream",
-     "text": [
-      "rollout_avg_reward: -1.042318727325167 \n",
-      "actor_loss: -0.04353861138224602 \n",
-      "critic_loss: 0.11736660450696945 \n",
-      "avg_action: -0.05578926282051281 \n"
-     ]
-    },
-    {
-     "name": "stderr",
-     "output_type": "stream",
-     "text": [
-      " 88%|████████▊ | 1750/2000 [38:06<05:45,  1.38s/it]"
-     ]
-    },
-    {
-     "name": "stdout",
-     "output_type": "stream",
-     "text": [
-      "rollout_avg_reward: -1.041681400730242 \n",
-      "actor_loss: 0.0341775044798851 \n",
-      "critic_loss: 0.1159469410777092 \n",
-      "avg_action: -0.04683493589743589 \n"
-     ]
-    },
-    {
-     "name": "stderr",
-     "output_type": "stream",
-     "text": [
-      " 88%|████████▊ | 1751/2000 [38:08<05:57,  1.44s/it]"
-     ]
-    },
-    {
-     "name": "stdout",
-     "output_type": "stream",
-     "text": [
-      "Saving model on step: 1750\n"
-     ]
-    },
-    {
-     "name": "stderr",
-     "output_type": "stream",
-     "text": [
-      " 90%|█████████ | 1800/2000 [39:12<02:29,  1.34it/s]"
-     ]
-    },
-    {
-     "name": "stdout",
-     "output_type": "stream",
-     "text": [
-      "rollout_avg_reward: -1.0426161918475347 \n",
-      "actor_loss: 0.19836434721946716 \n",
-      "critic_loss: 0.11662819981575012 \n",
-      "avg_action: -0.057291666666666664 \n"
-     ]
-    },
-    {
-     "name": "stderr",
-     "output_type": "stream",
-     "text": [
-      " 92%|█████████▎| 1850/2000 [40:20<03:59,  1.60s/it]"
-     ]
-    },
-    {
-     "name": "stdout",
-     "output_type": "stream",
-     "text": [
-      "rollout_avg_reward: -1.0396302791555938 \n",
-      "actor_loss: 0.08351850509643555 \n",
-      "critic_loss: 0.11544070392847061 \n",
-      "avg_action: -0.03260216346153845 \n"
-     ]
-    },
-    {
-     "name": "stderr",
-     "output_type": "stream",
-     "text": [
-      " 95%|█████████▌| 1900/2000 [41:24<02:23,  1.43s/it]"
-     ]
-    },
-    {
-     "name": "stdout",
-     "output_type": "stream",
-     "text": [
-      "rollout_avg_reward: -1.0384493449349834 \n",
-      "actor_loss: 0.04444877430796623 \n",
-      "critic_loss: 0.11411681771278381 \n",
-      "avg_action: -0.021965144230769215 \n"
-     ]
-    },
-    {
-     "name": "stderr",
-     "output_type": "stream",
-     "text": [
-      " 98%|█████████▊| 1950/2000 [42:29<00:44,  1.12it/s]"
-     ]
-    },
-    {
-     "name": "stdout",
-     "output_type": "stream",
-     "text": [
-      "rollout_avg_reward: -1.0382919570008882 \n",
-      "actor_loss: 0.21426928043365479 \n",
-      "critic_loss: 0.11401542276144028 \n",
-      "avg_action: -0.056500400641025635 \n"
-     ]
-    },
-    {
-     "name": "stderr",
-     "output_type": "stream",
-     "text": [
-      "100%|██████████| 2000/2000 [43:38<00:00,  1.31s/it]\n",
-      "100%|██████████| 2000/2000 [11:27<00:00,  2.91it/s]\n"
-     ]
-    }
-   ],
+   "outputs": [],
    "source": [
     "set_all_seeds(0)\n",
     "\n",
@@ -1094,7 +239,7 @@
   },
   {
    "cell_type": "code",
-   "execution_count": 47,
+   "execution_count": null,
    "id": "5e8bfc33",
    "metadata": {},
    "outputs": [],
@@ -1116,21 +261,10 @@
   },
   {
    "cell_type": "code",
-   "execution_count": 48,
+   "execution_count": null,
    "id": "93ed3ffd",
    "metadata": {},
-   "outputs": [
-    {
-     "data": {
-      "text/plain": [
-       "0.8200000000000001"
-      ]
-     },
-     "execution_count": 48,
-     "metadata": {},
-     "output_type": "execute_result"
-    }
-   ],
+   "outputs": [],
    "source": [
     "battery_params = {\n",
     "    \"soc_0\": 0.1,\n",
@@ -1165,22 +299,10 @@
   },
   {
    "cell_type": "code",
-   "execution_count": 49,
+   "execution_count": null,
    "id": "3f080ddb",
    "metadata": {},
-   "outputs": [
-    {
-     "ename": "NameError",
-     "evalue": "name 'n' is not defined",
-     "output_type": "error",
-     "traceback": [
-      "\u001b[0;31m---------------------------------------------------------------------------\u001b[0m",
-      "\u001b[0;31mNameError\u001b[0m                                 Traceback (most recent call last)",
-      "Cell \u001b[0;32mIn [49], line 2\u001b[0m\n\u001b[1;32m      1\u001b[0m set_all_seeds(\u001b[39m0\u001b[39m)\n\u001b[0;32m----> 2\u001b[0m battery \u001b[39m=\u001b[39m cvxpy\u001b[39m.\u001b[39mVariable(n\u001b[39m+\u001b[39m\u001b[39m1\u001b[39m)\n\u001b[1;32m      3\u001b[0m action \u001b[39m=\u001b[39m cvxpy\u001b[39m.\u001b[39mVariable(n)\n\u001b[1;32m      4\u001b[0m consumption \u001b[39m=\u001b[39m cvxpy\u001b[39m.\u001b[39mVariable(n)\n",
-      "\u001b[0;31mNameError\u001b[0m: name 'n' is not defined"
-     ]
-    }
-   ],
+   "outputs": [],
    "source": [
     "set_all_seeds(0)\n",
     "battery = cvxpy.Variable(n+1)\n",
@@ -1371,11 +493,7 @@
    "name": "python",
    "nbconvert_exporter": "python",
    "pygments_lexer": "ipython3",
-<<<<<<< HEAD
    "version": "3.10.6 (main, Oct 24 2022, 16:07:47) [GCC 11.2.0]"
-=======
-   "version": "3.8.13"
->>>>>>> a5c01bb4
   },
   "vscode": {
    "interpreter": {
