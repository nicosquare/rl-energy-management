--- conflicted
+++ resolved
@@ -1,21 +1,12 @@
 # Configuration params for discrete A2C
 train:
   agent:
-<<<<<<< HEAD
     num_disc_act: 40
     actor_lr: 0.05245
     critic_lr: 0.001
     actor_nn: 128
     critic_nn: 128
     gamma: 1.0
-=======
-    num_disc_act: 20
-    actor_lr: 0.0005
-    critic_lr: 0.0001
-    actor_nn: 128
-    critic_nn: 128
-    gamma: 1
->>>>>>> 69e04dd5
     disable_logging: True
     enable_gpu: True
     extended_observation: False 
